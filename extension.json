--- conflicted
+++ resolved
@@ -1,7 +1,6 @@
 {
-<<<<<<< HEAD
 	"name": "WSOAuth",
-	"version": "3.0",
+	"version": "4.1",
 	"namemsg": "wsoauth-extensionname",
 	"url": "https://www.mediawiki.org/wiki/Extension:WSOAuth",
 	"type": "other",
@@ -57,7 +56,7 @@
 			"descriptionmsg": "wsoauth-client-secret-desc"
 		},
 		"OAuthRedirectUri": {
-			"value": "/index.php/Special:PluggableAuthLogin",
+			"value": false,
 			"descriptionmsg": "wsoauth-redirect-uri-desc"
 		},
 		"OAuthCustomAuthProviders": {
@@ -79,88 +78,4 @@
 	},
 	"load_composer_autoloader": true,
 	"manifest_version": 2
-=======
-  "name": "WSOAuth",
-  "version": "4.0",
-  "namemsg": "wsoauth-extensionname",
-  "url": "https://www.mediawiki.org/wiki/Extension:WSOAuth",
-  "type": "other",
-  "author": [
-    "Marijn van Wezel [https://www.mediawiki.org/wiki/User:Xxmarijnw <xxmarijnw>]",
-    "others"
-  ],
-  "descriptionmsg": "wsoauth-desc",
-  "license-name": "MIT",
-  "requires": {
-    "MediaWiki": ">= 1.31.0",
-    "extensions": {
-      "PluggableAuth": ">= 5.0"
-    }
-  },
-  "MessagesDirs": {
-    "WSOAuth": [
-      "i18n"
-    ]
-  },
-  "ExtensionMessagesFiles": {
-    "WSOAuthMagic": "i18n/WSOAuth.i18n.php"
-  },
-  "AutoloadClasses": {
-    "WSOAuth": "src/WSOAuth.php",
-    "AuthProviderFramework": "src/AuthProviderFramework.php",
-    "AuthProvider": "src/AuthProvider.php"
-  },
-  "AutoloadNamespaces": {
-    "AuthenticationProvider\\": "src/AuthenticationProvider/",
-    "Exception\\": "src/Exception/"
-  },
-  "Hooks": {
-    "PluggableAuthPopulateGroups": "WSOAuth::onPluggableAuthPopulateGroups",
-    "LoadExtensionSchemaUpdates": "WSOAuth::onLoadExtensionSchemaUpdates"
-  },
-  "config": {
-    "PluggableAuth_Class": {
-      "value": "WSOAuth",
-      "descriptionmsg": "wsoauth-pluggable-auth-class-desc"
-    },
-    "PluggableAuth_ButtonLabelMessage": {
-      "value": "wsoauth-pluggable-auth-button-label-message",
-      "descriptionmsg": "wsoauth-pluggable-auth-button-label-message-desc"
-    },
-    "OAuthUri": {
-      "value": false,
-      "descriptionmsg": "wsoauth-uri-desc"
-    },
-    "OAuthClientId": {
-      "value": false,
-      "descriptionmsg": "wsoauth-client-id-desc"
-    },
-    "OAuthClientSecret": {
-      "value": false,
-      "descriptionmsg": "wsoauth-client-secret-desc"
-    },
-    "OAuthRedirectUri": {
-      "value": false,
-      "descriptionmsg": "wsoauth-redirect-uri-desc"
-    },
-    "OAuthCustomAuthProviders": {
-      "value": false,
-      "descriptionmsg": "wsoauth-auth-providers-desc"
-    },
-    "OAuthAuthProvider": {
-      "value": "mediawiki",
-      "descriptionmsg": "wsoauth-auth-provider-desc"
-    },
-    "OAuthAutoPopulateGroups": {
-      "value": [],
-      "descriptionmsg": "wsoauth-auto-populate-groups-desc"
-    },
-    "OAuthMigrateUsersByUsername": {
-      "value": false,
-      "descriptionmsg": "wsoauth-migrate-users-by-username-desc"
-    }
-  },
-  "load_composer_autoloader": true,
-  "manifest_version": 2
->>>>>>> fb4870f6
 }